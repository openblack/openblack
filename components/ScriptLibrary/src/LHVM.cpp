/******************************************************************************
 * Copyright (c) 2018-2024 openblack developers
 *
 * For a complete list of all authors, please refer to contributors.md
 * Interested in contributing? Visit https://github.com/openblack/openblack
 *
 * openblack is licensed under the GNU General Public License version 3.
 *******************************************************************************/

<<<<<<< HEAD
#include "LHVM.h"

=======
>>>>>>> 9e36cdfe
#include <cassert>
#include <cstring>
#include <fstream>
#include <stdexcept>

#include "LHVMFile.h"

namespace openblack::LHVM
{
// Adapted from https://stackoverflow.com/a/13059195/10604387
//          and https://stackoverflow.com/a/46069245/10604387
struct membuf: std::streambuf
{
	membuf(char const* base, size_t size)
	{
		char* p(const_cast<char*>(base));
		this->setg(p, p, p + size);
	}
	std::streampos seekoff(off_type off, std::ios_base::seekdir way, [[maybe_unused]] std::ios_base::openmode which) override
	{
		if (way == std::ios_base::cur)
		{
			gbump(static_cast<int>(off));
		}
		else if (way == std::ios_base::end)
		{
			setg(eback(), egptr() + off, egptr());
		}
		else if (way == std::ios_base::beg)
		{
			setg(eback(), eback() + off, egptr());
		}
		return gptr() - eback();
	}

	std::streampos seekpos([[maybe_unused]] pos_type pos, [[maybe_unused]] std::ios_base::openmode which) override
	{
		return seekoff(pos - static_cast<off_type>(0), std::ios_base::beg, which);
	}
};
struct imemstream: virtual membuf, std::istream
{
	imemstream(char const* base, size_t size)
	    : membuf(base, size)
	    , std::istream(dynamic_cast<std::streambuf*>(this))
	{
	}
};

LHVM::LHVM()
{
	_currentStack = &_mainStack;

	_opcodesImpl[0] = &LHVM::_opcode00_END;
	_opcodesImpl[1] = &LHVM::_opcode01_JZ;
	_opcodesImpl[2] = &LHVM::_opcode02_PUSH;
	_opcodesImpl[3] = &LHVM::_opcode03_POP;
	_opcodesImpl[4] = &LHVM::_opcode04_ADD;
	_opcodesImpl[5] = &LHVM::_opcode05_SYS;
	_opcodesImpl[6] = &LHVM::_opcode06_SUB;
	_opcodesImpl[7] = &LHVM::_opcode07_NEG;
	_opcodesImpl[8] = &LHVM::_opcode08_MUL;
	_opcodesImpl[9] = &LHVM::_opcode09_DIV;

	_opcodesImpl[10] = &LHVM::_opcode10_MOD;
	_opcodesImpl[11] = &LHVM::_opcode11_NOT;
	_opcodesImpl[12] = &LHVM::_opcode12_AND;
	_opcodesImpl[13] = &LHVM::_opcode13_OR;
	_opcodesImpl[14] = &LHVM::_opcode14_EQ;
	_opcodesImpl[15] = &LHVM::_opcode15_NEQ;
	_opcodesImpl[16] = &LHVM::_opcode16_GEQ;
	_opcodesImpl[17] = &LHVM::_opcode17_LEQ;
	_opcodesImpl[18] = &LHVM::_opcode18_GT;
	_opcodesImpl[19] = &LHVM::_opcode19_LT;
	_opcodesImpl[20] = &LHVM::_opcode20_JMP;
	_opcodesImpl[21] = &LHVM::_opcode21_SLEEP;
	_opcodesImpl[22] = &LHVM::_opcode22_EXCEPT;
	_opcodesImpl[23] = &LHVM::_opcode23_CAST;
	_opcodesImpl[24] = &LHVM::_opcode24_CALL;
	_opcodesImpl[25] = &LHVM::_opcode25_ENDEXCEPT;
	_opcodesImpl[26] = &LHVM::_opcode26_RETEXCEPT;
	_opcodesImpl[27] = &LHVM::_opcode27_ITEREXCEPT;
	_opcodesImpl[28] = &LHVM::_opcode28_BRKEXCEPT;
	_opcodesImpl[29] = &LHVM::_opcode29_SWAP;
	_opcodesImpl[30] = &LHVM::_opcode30_LINE;
}

/// Error handling
void LHVM::Fail(const std::string& msg)
{
	throw std::runtime_error("LHVM Error: " + msg);
}

<<<<<<< HEAD
void LHVM::Initialise(std::vector<NativeFunction>* functions, std::function<void(const uint32_t func)> nativeCallEnterCallback,
					  std::function<void(const uint32_t func)> nativeCallExitCallback,
					  std::function<void(const uint32_t taskNumber)> stopTaskCallback,
					  std::function<void(const ErrorCode code, const std::string v0, const uint32_t v1)> errorCallback,
					  std::function<void(const uint32_t objId)> addReference,
					  std::function<void(const uint32_t objId)> removeReference)
=======
void LHVM::Initialise(std::vector<NativeFunction>* functions,
				std::function<void(const uint32_t func)> nativeCallEnterCallback,
                std::function<void(const uint32_t func)> nativeCallExitCallback,
                std::function<void(const uint32_t taskNumber)> stopTaskCallback,
                std::function<void(const ErrorCode code, const std::string v0, const uint32_t v1)> errorCallback,
                std::function<void(const uint32_t objId)> addReference,
                std::function<void(const uint32_t objId)> removeReference)
>>>>>>> 9e36cdfe
{
	_functions = functions;
	_nativeCallEnterCallback = nativeCallEnterCallback;
	_nativeCallExitCallback = nativeCallExitCallback;
	_stopTaskCallback = stopTaskCallback;
	_errorCallback = errorCallback;
	_addReference = addReference;
	_removeReference = removeReference;
	Reboot();
}

void LHVM::LoadBinary(const std::filesystem::path& filepath)
{
	LHVMFile file;
	file.Open(filepath);
	if (file.HasStatus())
	{
		Fail("File contains status data");
	}

	StopAllTasks();

	_instructions = file.GetInstructions();
	_scripts = file.GetScripts();
	_data = file.GetData();
	_mainStack.count = 0;
	_mainStack.pushCount = 0;
	_mainStack.popCount = 0;
	_currentStack = &_mainStack;

	_variablesNames = file.GetVariablesNames();
	_variables.clear();
	_variables.reserve(_variablesNames.size() + 1);
	_variables.emplace_back(VMVar {.type = DataType::FLOAT, .floatVal = 0.0, .name = "Null variable"});
	for (auto& name : _variablesNames)
	{
		_variables.emplace_back(VMVar {.type = DataType::FLOAT, .floatVal = 0.0, .name = name});
	}

	_tasks.clear();
	_ticks = 0;
	_currentLineNumber = 0;
	_highestTaskId = 0;
	_highestScriptId = _scripts.size();
	_executedInstructions = 0;

	_auto = file.GetAutostart();
	for (const auto scriptId : _auto)
	{
		if (scriptId > 0 && scriptId <= _scripts.size())
		{
			auto& script = _scripts[scriptId - 1];
			StartScript(script.GetName(), ScriptType::ALL);
		}
		else
		{
			SignalError(ErrorCode::SCRIPT_ID_NOT_FOUND, scriptId);
		}
	}
}

void LHVM::RestoreState(const std::filesystem::path& filepath)
{
	auto file = LHVMFile();
	file.Open(filepath);
	if (!file.HasStatus())
	{
		Fail("File doesn't contain status data");
	}

	StopAllTasks();

	_instructions = file.GetInstructions();
	_scripts = file.GetScripts();
	_data = file.GetData();
	_mainStack = file.GetStack();
	_currentStack = &_mainStack;
	_variablesNames = file.GetVariablesNames();
	_variables = file.GetVariablesValues();

	_auto = file.GetAutostart();

	_tasks.clear();
	for (const auto& task : file.GetTasks())
	{
		_tasks.emplace(task.id, task);
	}

	_ticks = file.GetTicks();
	_currentLineNumber = file.GetCurrentLineNumber();
	_highestTaskId = file.GetHighestTaskId();
	_highestScriptId = file.GetHighestScriptId();
	_executedInstructions = file.GetScriptInstructionCount();
}

VMValue LHVM::Pop(DataType& type)
{
	_currentStack->popCount++;
	if (_currentStack->count > 0)
	{
		_currentStack->count--;
		type = _currentStack->types[_currentStack->count];
		return _currentStack->values[_currentStack->count];
	}
	else
	{
		SignalError(ErrorCode::STACK_EMPTY);
	}
	return VMValue {.uintVal = 0};
}

VMValue LHVM::Pop()
{
	DataType tmp;
	return Pop(tmp);
}

float_t LHVM::Popf()
{
	DataType tmp;
	return Pop(tmp).floatVal;
}

void LHVM::Push(VMValue value, DataType type)
{
	_currentStack->pushCount++;
	if (_currentStack->count < 32)
	{
		_currentStack->values[_currentStack->count] = value;
		_currentStack->types[_currentStack->count] = type;
		_currentStack->count++;
	}
	else
	{
		SignalError(ErrorCode::STACK_FULL);
	}
}

void LHVM::Pushf(float_t value)
{
	Push(VMValue {.floatVal = value}, DataType::FLOAT);
}

void LHVM::Pushv(float_t value)
{
	Push(VMValue {.floatVal = value}, DataType::VECTOR);
}

void LHVM::Pushi(int32_t value)
{
	Push(VMValue {.intVal = value}, DataType::INT);
}

void LHVM::Pusho(uint32_t value)
{
	Push(VMValue {.uintVal = value}, DataType::OBJECT);
}

void LHVM::Pushb(bool value)
{
	Push(VMValue {.intVal = value ? 1 : 0}, DataType::BOOLEAN);
}

void LHVM::Reboot()
{
	StopAllTasks();
	_variables.clear();
	_variablesNames.clear();
	_scripts.clear();
	_auto.clear();
	_instructions.clear();
	_data.clear();

	_ticks = 0;
	_highestTaskId = 0;
	_highestScriptId = 0;
	_currentLineNumber = 0;
	_executedInstructions = 0;

	_mainStack.popCount += _mainStack.count;
	_mainStack.count = 0;
	
	_currentTask = NULL;
	_currentStack = &_mainStack;
}

void LHVM::SaveBinary(const std::filesystem::path& filepath)
{
	LHVMFile file(LHVMHeader {.magic = k_Magic, .version = LHVMVersion::BlackAndWhite}, _variablesNames, _instructions, _auto,
				  _scripts, _data);
	file.Write(filepath);
}

void LHVM::SaveState(const std::filesystem::path& filepath)
{
	std::vector<VMTask> tasks;
	tasks.reserve(_tasks.size());
	for (const auto& [id, task] : _tasks)
	{
		tasks.emplace_back(task);
	}

	LHVMFile file(LHVMHeader {.magic = k_Magic, .version = LHVMVersion::BlackAndWhite}, _variablesNames, _instructions, _auto,
				  _scripts, _data, _mainStack, _variables, tasks, _ticks, _currentLineNumber, _highestTaskId, _highestScriptId,
				  _executedInstructions);
	file.Write(filepath);
}

void LHVM::LookIn(const ScriptType allowedScriptTypesMask)
{
	// execute exception handlers first
	for (auto& [id, task] : _tasks)
	{
		if (task.type & allowedScriptTypesMask)
		{
			_currentStack = &task.stack;
			_currentExceptStruct = &task.exceptStruct;
			if (task.inExceptionHandler)
			{
				CpuLoop(task);
			}
			else if (task.waitingTaskId == 0)
			{
				task.currentExceptionHandlerIndex = 0;
				if (GetExceptionHandlersCount() > 0)
				{
					task.prevInstructionAddress = task.instructionAddress;
					task.instructionAddress = GetCurrentExceptionHandlerIp(task.currentExceptionHandlerIndex);
					task.inExceptionHandler = true;
					CpuLoop(task);
				}
			}
		}
	}

	// execute normal code
	for (auto& [id, task] : _tasks)
	{
		if (task.type & allowedScriptTypesMask)
		{
			_currentStack = &task.stack;
			_currentExceptStruct = &task.exceptStruct;
			if (!task.inExceptionHandler)
			{
				CpuLoop(task);
			}
		}
	}

	// handle tasks termination
<<<<<<< HEAD
	for (auto iter = _tasks.begin(); iter != _tasks.end();)
=======
	for (auto iter = _tasks.begin(); iter != _tasks.end(); )
>>>>>>> 9e36cdfe
	{
		auto& task = (*iter++).second;
		if (task.stop)
		{
			StopTask(task.id);
		}
	}

	// unlock waiting tasks
	for (auto& [id, task] : _tasks)
	{
		if (task.type & allowedScriptTypesMask)
		{
			task.ticks++;
			if (task.waitingTaskId != 0 && !TaskExists(task.waitingTaskId))
			{
				task.waitingTaskId = 0;
				task.instructionAddress++;
			}
		}
	}

	_ticks++;
	_currentStack = &_mainStack;
}

uint32_t LHVM::StartScript(const std::string& name, const ScriptType allowedScriptTypesMask)
{
	const auto script = GetScript(name);
	if (script != NULL)
	{
		if (script->GetType() & allowedScriptTypesMask)
		{
			return StartScript(*script);
		}
		else
		{
			SignalError(ErrorCode::NO_SCRIPT_OF_TYPE, name);
		}
	}
	else
	{
		SignalError(ErrorCode::SCRIPT_NAME_NOT_FOUND, name);
	}
	return 0;
}

uint32_t LHVM::StartScript(const uint32_t id)
{
	if (id > 0 && id <= _scripts.size())
	{
		return StartScript(_scripts.at(id - 1));
	}
	else
	{
		SignalError(ErrorCode::SCRIPT_ID_NOT_FOUND, id);
	}
	return 0;
}

uint32_t LHVM::StartScript(const VMScript& script)
{
	const auto taskNumber = ++_highestTaskId;

	// copy values from current stack to new stack
	VMStack stack {};
	for (unsigned int i = 0; i < script.GetParameterCount(); i++)
	{
		DataType type;
		const auto& value = Pop(type);

		stack.pushCount++;
		if (stack.count < 31)
		{
			stack.values[stack.count] = value;
			stack.types[stack.count] = type;
			stack.count++;
		}
	}

	// allocate local variables with default values
	const auto& scriptVariables = script.GetVariables();
	std::vector<VMVar> taskVariables;
	taskVariables.reserve(scriptVariables.size());
	for (unsigned int i = 0; i < scriptVariables.size(); i++)
	{
		taskVariables.push_back(VMVar {.type = DataType::FLOAT, .floatVal = 0.0f, .name = scriptVariables.at(i)});
	}

	const auto& task =
		VMTask(taskVariables, script.GetScriptID(), taskNumber, script.GetInstructionAddress(), 0, 0,
			   script.GetVariablesOffset(), stack, 0, VMExceptStruct {.instructionAddress = script.GetInstructionAddress()}, 1,
			   0, 0, 0, 0, script.GetName(), script.GetFileName(), script.GetType());

	_tasks.emplace(taskNumber, task);

	return taskNumber;
}

void LHVM::StopAllTasks()
{
	while (_tasks.size() > 0)
	{
		auto iter = _tasks.begin();
		StopTask((*iter).first);
	}
}

void LHVM::StopScripts(std::function<bool(const std::string& name, const std::string& filename)> filter)
{
	std::vector<uint32_t> ids;
	for (const auto& [id, task] : _tasks)
	{
		if (filter(task.name, task.filename))
		{
			ids.emplace_back(id);
		}
	}

	for (const auto id : ids)
	{
		StopTask(id);
	}
}

void LHVM::StopTask(uint32_t taskNumber)
{
	if (TaskExists(taskNumber))
	{
		InvokeStopTaskCallback(taskNumber);
		auto& task = _tasks.at(taskNumber);
		for (auto& var : task.localVars)
		{
			if (var.type == DataType::OBJECT)
			{
				RemoveReference(var.uintVal);
			}
		}

		if (_currentTask == &task)
		{
			_currentStack = &_mainStack;
			_currentExceptStruct = NULL;
		}

		_tasks.erase(taskNumber);
	}
	else
	{
		SignalError(ErrorCode::TASK_ID_NOT_FOUND, taskNumber);
	}
}

void LHVM::StopTasksOfType(const ScriptType typesMask)
{
	std::vector<uint32_t> ids;
	for (const auto& [id, task] : _tasks)
	{
		if (task.type & typesMask)
		{
			ids.emplace_back(task.id);
		}
	}

	for (const auto id : ids)
	{
		StopTask(id);
	}
}

const std::string LHVM::GetString(uint32_t offset)
{
	if (offset < _data.size())
	{
		return std::string(_data.data() + offset);
	}
	else
	{
		return "";
	}
}

void LHVM::InvokeStopTaskCallback(const uint32_t taskNumber)
{
	if (_stopTaskCallback != nullptr)
	{
		_stopTaskCallback(taskNumber);
	}
}

void LHVM::AddReference(const uint32_t objectId)
{
	if (_addReference != nullptr)
	{
		_addReference(objectId);
	}
}

void LHVM::RemoveReference(const uint32_t objectId)
{
	if (_removeReference != nullptr)
	{
		_removeReference(objectId);
	}
}

void LHVM::InvokeNativeCallEnterCallback(const uint32_t funcId)
{
	if (_nativeCallEnterCallback != nullptr)
	{
		_nativeCallEnterCallback(funcId);
	}
}

void LHVM::InvokeNativeCallExitCallback(const uint32_t funcId)
{
	if (_nativeCallExitCallback != nullptr)
	{
		_nativeCallExitCallback(funcId);
	}
}

void LHVM::SignalError(const ErrorCode code)
{
	if (_errorCallback != nullptr)
	{
		_errorCallback(code, "", 0);
	}
}

void LHVM::SignalError(const ErrorCode code, const uint32_t data)
{
	if (_errorCallback != nullptr)
	{
		_errorCallback(code, "", data);
	}
}

void LHVM::SignalError(const ErrorCode code, const std::string& data)
{
	if (_errorCallback != nullptr)
	{
		_errorCallback(code, data, 0);
	}
}

const VMScript* LHVM::GetScript(const std::string& name)
{
	for (const auto& script : _scripts)
	{
		if (script.GetName() == name)
		{
			return &script;
		}
	}
	return NULL;
}

bool LHVM::TaskExists(const uint32_t taskId)
{
	return _tasks.contains(taskId);
}

uint32_t LHVM::GetTicksCount()
{
	return _ticks;
}

void LHVM::PushElaspedTime()
{
	float_t time = GetTicksCount() * 10.0f;
	Pushf(time);
}

VMVar& LHVM::GetVar(VMTask& task, const uint32_t id)
{
	const auto offset = task.variablesOffset;
	return (id > offset) ? task.localVars.at(id - offset - 1) : _variables.at(id);
}

void LHVM::PushExceptionHandler(const uint32_t address)
{
	if (_currentExceptStruct != NULL)
	{
		_currentExceptStruct->exceptionHandlerIps.emplace_back(address);
	}
}

void LHVM::PopExceptionHandler()
{
	if (_currentExceptStruct != NULL && _currentExceptStruct->exceptionHandlerIps.size() > 0)
	{
		_currentExceptStruct->exceptionHandlerIps.pop_back();
	}
}

uint32_t LHVM::GetExceptionHandlersCount()
{
	if (_currentExceptStruct != NULL)
	{
		return _currentExceptStruct->exceptionHandlerIps.size();
	}
	else
	{
		return 0;
	}
}

uint32_t LHVM::GetCurrentExceptionHandlerIp(const uint32_t index)
{
	if (_currentExceptStruct != NULL)
	{
		return _currentExceptStruct->exceptionHandlerIps.at(_currentExceptStruct->exceptionHandlerIps.size() - index - 1);
	}
	else
	{
		return 0;
	}
}

<<<<<<< HEAD
void LHVM::PrintInstruction(const VMTask& task, const VMInstruction& instruction)
{
=======
void LHVM::PrintInstruction(const VMTask& task, const VMInstruction& instruction) {
>>>>>>> 9e36cdfe
	// TODO: improve this
	std::string opcode = Opcode_Names[(int)instruction.opcode];
	std::string arg = "";
	if (instruction.opcode == Opcode::RUN)
	{
		if (instruction.mode == Mode::ASYNC)
		{
			arg = "async ";
		}
		arg += _scripts[instruction.intVal - 1].GetName();
	}
	else if (instruction.opcode == Opcode::CALL)
	{
		arg += _functions->at(instruction.intVal).name;
	}
	else
	{
		if (instruction.opcode == Opcode::PUSH || instruction.opcode == Opcode::POP || instruction.opcode == Opcode::CAST ||
		    instruction.opcode == Opcode::ADD || instruction.opcode == Opcode::MINUS || instruction.opcode == Opcode::TIMES ||
		    instruction.opcode == Opcode::DIVIDE || instruction.opcode == Opcode::MODULUS)
		{
			opcode += DataType_Chars[(int)instruction.type];
		}
		if ((instruction.opcode == Opcode::PUSH || instruction.opcode == Opcode::POP) && instruction.mode == Mode::REFERENCE)
		{
			if (instruction.intVal > task.variablesOffset)
			{
				arg = std::format("{}", task.localVars[instruction.intVal - task.variablesOffset - 1].name);
			}
			else
			{
				arg = std::format("{}", _variables[instruction.intVal].name);
			}
		}
		else if (instruction.opcode == Opcode::PUSH && instruction.mode == Mode::IMMEDIATE)
		{
			if (instruction.type == DataType::FLOAT || instruction.type == DataType::VECTOR)
			{
				arg = std::format("{}", instruction.floatVal);
			}
			else
			{
				arg = std::format("{}", instruction.intVal);
			}
		}
		else if (instruction.opcode == Opcode::JUMP || instruction.opcode == Opcode::WAIT || instruction.opcode == Opcode::SWAP)
		{
			arg = std::format("{}", instruction.intVal);
		}
		if (instruction.opcode == Opcode::WAIT)
		{
			bool val = task.stack.values[task.stack.count - 1].intVal;
			arg += val ? " [true] -> continue" : " [false] -> JUMP";
		}
	}
	printf("%s:%d %s[%d] %s %s\n", task.filename.c_str(), instruction.line, task.name.c_str(), task.id, opcode.c_str(),
	       arg.c_str());
}

void LHVM::CpuLoop(VMTask& task)
{
	const auto wasExceptionHandler = task.inExceptionHandler;
	task.yield = false;
	while (task.waitingTaskId == 0)
	{
		_currentTask = &task;
		_executedInstructions++;
		const auto& instruction = _instructions[task.instructionAddress];

<<<<<<< HEAD
		// PrintInstruction(task, instruction); // just for debug purposes
=======
		//PrintInstruction(task, instruction);	// just for debug purposes
>>>>>>> 9e36cdfe

		(this->*_opcodesImpl[static_cast<int>(instruction.opcode)])(task, instruction);

		if (task.stop || task.yield || task.waitingTaskId != 0 || task.inExceptionHandler != wasExceptionHandler)
		{
			break;
		}
		task.instructionAddress++;
	}
	_currentTask = NULL;
}

void LHVM::_opcode00_END(VMTask& task, const VMInstruction& instruction)
{
	task.stop = true;
}

void LHVM::_opcode01_JZ(VMTask& task, const VMInstruction& instruction)
{
	const auto val = Pop().intVal;
	if (val)
	{
		task.ticks = 1;
	}
	else // jump if popped value isn't zero
	{
		if (instruction.mode == Mode::FORWARD)
		{
			task.instructionAddress = instruction.intVal - 1;
		}
		else // Mode::BACKWARD
		{
			task.instructionAddress = instruction.intVal;
			task.yield = true;
		}
	}
}

void LHVM::_opcode02_PUSH(VMTask& task, const VMInstruction& instruction)
{
	if (instruction.mode == Mode::IMMEDIATE)
	{
		Push(instruction.data, instruction.type);
	}
	else // Mode::REFERENCE
	{
		const auto& var = GetVar(task, instruction.uintVal);
		Push(var.value, var.type);
	}
}

void LHVM::_opcode03_POP(VMTask& task, const VMInstruction& instruction)
{
	if (instruction.mode == Mode::REFERENCE)
	{
		auto& var = GetVar(task, instruction.uintVal);
		DataType type;
		const auto newVal = Pop(type);
		if (type == DataType::OBJECT)
		{
			AddReference(newVal.uintVal);
		}
		if (var.type == DataType::OBJECT)
		{
			RemoveReference(newVal.uintVal);
		}
		var.value = newVal;
		var.type = type;
	}
	else // Mode::IMMEDIATE
	{
		Pop(); // cannot POP to immediate value, just discard the value
	}
}

void LHVM::_opcode04_ADD(VMTask& task, const VMInstruction& instruction)
{
	VMValue a0, a1, a2, b0, b1, b2;
	switch (instruction.type)
	{
	case DataType::INT:
		a0 = Pop();
		b0 = Pop();
		Pushi(a0.intVal + b0.intVal);
		break;
	case DataType::FLOAT:
		a0 = Pop();
		b0 = Pop();
		Pushf(a0.floatVal + b0.floatVal);
		break;
	case DataType::VECTOR:
		a0 = Pop();
		a1 = Pop();
		a2 = Pop();
		b0 = Pop();
		b1 = Pop();
		b2 = Pop();
		Pushv(a2.floatVal + b2.floatVal);
		Pushv(a1.floatVal + b1.floatVal);
		Pushv(a0.floatVal + b0.floatVal);
		break;
	default:
		Pop();
		Pop();
		Pushf(0.0f);
		SignalError(ErrorCode::INVALID_TYPE);
	}
}

void LHVM::_opcode05_SYS(VMTask& task, const VMInstruction& instruction)
{
	const auto id = instruction.intVal;
	if (id > 0 && id < _functions->size())
	{
		const auto& func = _functions->at(id);
		if (func.impl != nullptr)
		{
			_currentStack->pushCount = 0;
			_currentStack->popCount = 0;
			InvokeNativeCallEnterCallback(id);
			func.impl();
			InvokeNativeCallExitCallback(id);
		}
		else // if impl not provided, then just adjust the stack
		{
			for (int i = 0; i < func.stackIn; i++)
			{
				Pop();
			}
			for (unsigned int i = 0; i < func.stackOut; i++)
			{
				Pushf(0.0f);
			}
		}
	}
	else
	{
		SignalError(ErrorCode::NATIVE_FUNC_NOT_FOUND, id);
	}
}

void LHVM::_opcode06_SUB(VMTask& task, const VMInstruction& instruction)
{
	VMValue a0, a1, a2, b0, b1, b2;
	switch (instruction.type)
	{
	case DataType::INT:
		a0 = Pop();
		b0 = Pop();
		Pushi(b0.intVal - a0.intVal);
		break;
	case DataType::FLOAT:
		a0 = Pop();
		b0 = Pop();
		Pushf(b0.floatVal - a0.floatVal);
		break;
	case DataType::VECTOR:
		a0 = Pop();
		a1 = Pop();
		a2 = Pop();
		b0 = Pop();
		b1 = Pop();
		b2 = Pop();
		Pushv(b2.floatVal - a2.floatVal);
		Pushv(b1.floatVal - a1.floatVal);
		Pushv(b0.floatVal - a0.floatVal);
		break;
	default:
		Pop();
		Pop();
		Pushf(0.0f);
		SignalError(ErrorCode::INVALID_TYPE);
	}
}

void LHVM::_opcode07_NEG(VMTask& task, const VMInstruction& instruction)
{
	VMValue a0, a1, a2;
	switch (instruction.type)
	{
	case DataType::INT:
		a0 = Pop();
		Pushi(-a0.intVal);
		break;
	case DataType::FLOAT:
		a0 = Pop();
		Pushf(-a0.floatVal);
		break;
	case DataType::VECTOR:
		a0 = Pop();
		a1 = Pop();
		a2 = Pop();
		Pushv(-a2.floatVal);
		Pushv(-a1.floatVal);
		Pushv(-a0.floatVal);
		break;
	default:
		Pop();
		Pushf(0.0f);
		SignalError(ErrorCode::INVALID_TYPE);
	}
}

void LHVM::_opcode08_MUL(VMTask& task, const VMInstruction& instruction)
{
	VMValue a0, a1, a2, b0;
	switch (instruction.type)
	{
	case DataType::INT:
		a0 = Pop();
		b0 = Pop();
		Pushi(a0.intVal * b0.intVal);
		break;
	case DataType::FLOAT:
		a0 = Pop();
		b0 = Pop();
		Pushf(a0.floatVal * b0.floatVal);
		break;
	case DataType::VECTOR:
		a0 = Pop();
		a1 = Pop();
		a2 = Pop();
		b0 = Pop();
		Pushv(a2.floatVal * b0.floatVal);
		Pushv(a1.floatVal * b0.floatVal);
		Pushv(a0.floatVal * b0.floatVal);
		break;
	default:
		Pop();
		Pop();
		Pushf(0.0f);
		SignalError(ErrorCode::INVALID_TYPE);
	}
}

void LHVM::_opcode09_DIV(VMTask& task, const VMInstruction& instruction)
{
	VMValue a0, b0, b1, b2;
	switch (instruction.type)
	{
	case DataType::INT:
		a0 = Pop();
		b0 = Pop();
		if (a0.intVal != 0)
		{
			Pushi(b0.intVal / a0.intVal);
		}
		else
		{
			Pushi(0);
			SignalError(ErrorCode::DIV_BY_ZERO);
		}
		break;
	case DataType::FLOAT:
		a0 = Pop();
		b0 = Pop();
		if (a0.floatVal != 0.0f)
		{
			Pushf(b0.floatVal / a0.floatVal);
		}
		else
		{
			Pushf(0.0f);
			SignalError(ErrorCode::DIV_BY_ZERO);
		}
		break;
	case DataType::VECTOR:
		a0 = Pop();
		b0 = Pop();
		b1 = Pop();
		b2 = Pop();
		if (a0.floatVal != 0.0f)
		{
			Pushv(b2.floatVal / a0.floatVal);
			Pushv(b1.floatVal / a0.floatVal);
			Pushv(b0.floatVal / a0.floatVal);
		}
		else
		{
			Pushv(0.0f);
			Pushv(0.0f);
			Pushv(0.0f);
			SignalError(ErrorCode::DIV_BY_ZERO);
		}
		break;
	default:
		Pop();
		Pop();
		Pushf(0.0f);
		SignalError(ErrorCode::INVALID_TYPE);
	}
}

void LHVM::_opcode10_MOD(VMTask& task, const VMInstruction& instruction)
{
	VMValue a0, b0, b1, b2;
	switch (instruction.type)
	{
	case DataType::INT:
		a0 = Pop();
		b0 = Pop();
		if (a0.intVal != 0)
		{
			Pushi(b0.intVal % a0.intVal);
		}
		else
		{
			Pushi(0);
			SignalError(ErrorCode::DIV_BY_ZERO);
		}
		break;
	case DataType::FLOAT:
		a0 = Pop();
		b0 = Pop();
		if (a0.floatVal != 0.0f)
		{
			Pushf(std::fmodf(b0.floatVal, a0.floatVal));
		}
		else
		{
			Pushf(0.0f);
			SignalError(ErrorCode::DIV_BY_ZERO);
		}
		break;
	case DataType::VECTOR:
		a0 = Pop();
		b0 = Pop();
		b1 = Pop();
		b2 = Pop();
		if (a0.floatVal != 0.0f)
		{
			Pushv(std::fmodf(b2.floatVal, a0.floatVal));
			Pushv(std::fmodf(b1.floatVal, a0.floatVal));
			Pushv(std::fmodf(b0.floatVal, a0.floatVal));
		}
		else
		{
			Pushv(0.0f);
			Pushv(0.0f);
			Pushv(0.0f);
			SignalError(ErrorCode::DIV_BY_ZERO);
		}
		break;
	default:
		Pop();
		Pop();
		Pushf(0.0f);
		SignalError(ErrorCode::INVALID_TYPE);
	}
}

void LHVM::_opcode11_NOT(VMTask& task, const VMInstruction& instruction)
{
	bool a = Pop().intVal;
	Pushb(!a);
}

void LHVM::_opcode12_AND(VMTask& task, const VMInstruction& instruction)
{
	bool b = Pop().intVal;
	bool a = Pop().intVal;
	Pushb(a && b);
}

void LHVM::_opcode13_OR(VMTask& task, const VMInstruction& instruction)
{
	bool b = Pop().intVal;
	bool a = Pop().intVal;
	Pushb(a || b);
}

void LHVM::_opcode14_EQ(VMTask& task, const VMInstruction& instruction)
{
	VMValue a0, a1, a2, b0, b1, b2;
	switch (instruction.type)
	{
	case DataType::INT:
	case DataType::BOOLEAN:
		b0 = Pop();
		a0 = Pop();
		Pushb(a0.intVal == b0.intVal);
		break;
	case DataType::FLOAT:
		b0 = Pop();
		a0 = Pop();
		Pushb(a0.floatVal == b0.floatVal);
		break;
	case DataType::VECTOR:
		b0 = Pop();
		b1 = Pop();
		b2 = Pop();
		a0 = Pop();
		a1 = Pop();
		a2 = Pop();
		Pushb(a0.floatVal == b0.floatVal && a1.floatVal == b1.floatVal && a2.floatVal == b2.floatVal);
		break;
	case DataType::OBJECT:
		b0 = Pop();
		a0 = Pop();
		Pushb(a0.uintVal == b0.uintVal);
		break;
	default:
		Pop();
		Pop();
		Pushb(false);
		SignalError(ErrorCode::INVALID_TYPE);
	}
}

void LHVM::_opcode15_NEQ(VMTask& task, const VMInstruction& instruction)
{
	VMValue a0, a1, a2, b0, b1, b2;
	switch (instruction.type)
	{
	case DataType::INT:
	case DataType::BOOLEAN:
		b0 = Pop();
		a0 = Pop();
		Pushb(a0.intVal != b0.intVal);
		break;
	case DataType::FLOAT:
		b0 = Pop();
		a0 = Pop();
		Pushb(a0.floatVal != b0.floatVal);
		break;
	case DataType::VECTOR:
		b0 = Pop();
		b1 = Pop();
		b2 = Pop();
		a0 = Pop();
		a1 = Pop();
		a2 = Pop();
		Pushb(a0.floatVal != b0.floatVal || a1.floatVal != b1.floatVal || a2.floatVal != b2.floatVal);
		break;
	case DataType::OBJECT:
		b0 = Pop();
		a0 = Pop();
		Pushb(a0.uintVal != b0.uintVal);
		break;
	default:
		Pop();
		Pop();
		Pushb(false);
		SignalError(ErrorCode::INVALID_TYPE);
	}
}

void LHVM::_opcode16_GEQ(VMTask& task, const VMInstruction& instruction)
{
	VMValue a0, a1, a2, b0, b1, b2;
	switch (instruction.type)
	{
	case DataType::INT:
		b0 = Pop();
		a0 = Pop();
		Pushb(a0.intVal >= b0.intVal);
		break;
	case DataType::FLOAT:
		b0 = Pop();
		a0 = Pop();
		Pushb(a0.floatVal >= b0.floatVal);
		break;
	default:
		Pushb(false);
		SignalError(ErrorCode::INVALID_TYPE);
	}
}

void LHVM::_opcode17_LEQ(VMTask& task, const VMInstruction& instruction)
{
	VMValue a0, a1, a2, b0, b1, b2;
	switch (instruction.type)
	{
	case DataType::INT:
		b0 = Pop();
		a0 = Pop();
		Pushb(a0.intVal <= b0.intVal);
		break;
	case DataType::FLOAT:
		b0 = Pop();
		a0 = Pop();
		Pushb(a0.floatVal <= b0.floatVal);
		break;
	default:
		Pushb(false);
		SignalError(ErrorCode::INVALID_TYPE);
	}
}

void LHVM::_opcode18_GT(VMTask& task, const VMInstruction& instruction)
{
	VMValue a0, a1, a2, b0, b1, b2;
	switch (instruction.type)
	{
	case DataType::INT:
		b0 = Pop();
		a0 = Pop();
		Pushb(a0.intVal > b0.intVal);
		break;
	case DataType::FLOAT:
		b0 = Pop();
		a0 = Pop();
		Pushb(a0.floatVal > b0.floatVal);
		break;
	default:
		Pushb(false);
		SignalError(ErrorCode::INVALID_TYPE);
	}
}

void LHVM::_opcode19_LT(VMTask& task, const VMInstruction& instruction)
{
	VMValue a0, a1, a2, b0, b1, b2;
	switch (instruction.type)
	{
	case DataType::INT:
		b0 = Pop();
		a0 = Pop();
		Pushb(a0.intVal < b0.intVal);
		break;
	case DataType::FLOAT:
		b0 = Pop();
		a0 = Pop();
		Pushb(a0.floatVal < b0.floatVal);
		break;
	default:
		Pushb(false);
		SignalError(ErrorCode::INVALID_TYPE);
	}
}

void LHVM::_opcode20_JMP(VMTask& task, const VMInstruction& instruction)
{
	if (instruction.mode == Mode::FORWARD)
	{
		task.instructionAddress = instruction.intVal - 1;
	}
	else // Mode::BACKWARD
	{
		task.instructionAddress = instruction.intVal;
		task.yield = true;
	}
}

void LHVM::_opcode21_SLEEP(VMTask& task, const VMInstruction& instruction)
{
	const auto seconds = Pop().floatVal;
	if (static_cast<uint32_t>(seconds * 10.0f) < task.ticks)
	{
		task.sleeping = false;
		Pushb(true);
	}
	else
	{
		task.sleeping = true;
		Pushb(false);
	}
}

void LHVM::_opcode22_EXCEPT(VMTask& task, const VMInstruction& instruction)
{
	PushExceptionHandler(instruction.uintVal);
}

void LHVM::_opcode23_CAST(VMTask& task, const VMInstruction& instruction)
{
	if (instruction.mode == Mode::ZERO)
	{
		auto& var = GetVar(task, instruction.uintVal);
		if (var.type == DataType::OBJECT)
		{
			RemoveReference(var.uintVal);
		}
		var.floatVal = 0.0f;
		var.type = DataType::FLOAT;
	}
	else // Mode::CAST
	{
		Push(Pop(), instruction.type);
	}
}

void LHVM::_opcode24_CALL(VMTask& task, const VMInstruction& instruction)
{
	const auto newTaskId = StartScript(instruction.uintVal);
	if (instruction.mode == Mode::SYNC)
	{
		task.waitingTaskId = newTaskId;
	}
}

void LHVM::_opcode25_ENDEXCEPT(VMTask& task, const VMInstruction& instruction)
{
	if (instruction.mode == Mode::ENDEXCEPT)
	{
		PopExceptionHandler();
	}
	else // Mode::YIELD
	{
		task.yield = true;
		task.instructionAddress++;
	}
}

void LHVM::_opcode26_RETEXCEPT(VMTask& task, const VMInstruction& instruction)
{
	task.instructionAddress = task.prevInstructionAddress;
	task.prevInstructionAddress = 0;
	task.inExceptionHandler = false;
}

void LHVM::_opcode27_ITEREXCEPT(VMTask& task, const VMInstruction& instruction)
{
	task.currentExceptionHandlerIndex++;
	if (task.currentExceptionHandlerIndex < task.exceptStruct.exceptionHandlerIps.size())
	{
		task.instructionAddress = GetCurrentExceptionHandlerIp(task.currentExceptionHandlerIndex) - 1;
	}
	else
	{
		task.instructionAddress = task.prevInstructionAddress;
		task.prevInstructionAddress = 0;
		task.inExceptionHandler = false;
	}
}

void LHVM::_opcode28_BRKEXCEPT(VMTask& task, const VMInstruction& instruction)
{
	if (_currentExceptStruct != NULL)
	{
		_currentExceptStruct->exceptionHandlerIps.clear();
	}

	task.prevInstructionAddress = 0;
	task.instructionAddress++;
	task.inExceptionHandler = false;
}

void LHVM::_opcode29_SWAP(VMTask& task, const VMInstruction& instruction)
{
	if (instruction.type == DataType::INT) // swap the 2 topmost values on the stack
	{
		DataType t0, t1;
		VMValue v0 = Pop(t0);
		VMValue v1 = Pop(t1);
		Push(v0, t0);
		Push(v1, t1);
	}
	else
	{
		const auto offset = instruction.intVal;
		DataType copyType = DataType::FLOAT;
		VMValue copyVal {.floatVal = 0.0f};
		std::array<DataType, 32> tmpTypes;
		std::array<VMValue, 32> tmpVals;
		if (instruction.mode == Mode::COPYFROM) // push a copy of the Nth value from top of the stack
		{
			for (int i = 0; i < offset; i++)
			{
				DataType ti;
				VMValue vi = Pop(ti);
				if (i == offset - 1)
				{
					copyType = ti;
					copyVal = vi;
				}
				if (i < tmpTypes.size())
				{
					tmpTypes[i] = ti;
					tmpVals[i] = vi;
				}
			}
			for (int i = std::min(offset, 32) - 1; i >= 0; i--)
			{
				Push(tmpVals[i], tmpTypes[i]);
			}
			Push(copyVal, copyType);
		}
		else // Mode::COPYTO insert a copy of the topmost value on the stack N places below
		{
			for (int i = 0; i < offset; i++)
			{
				DataType ti;
				VMValue vi = Pop(ti);
				if (i == 0)
				{
					copyType = ti;
					copyVal = vi;
				}
				if (i < tmpTypes.size())
				{
					tmpTypes[i] = ti;
					tmpVals[i] = vi;
				}
			}
			Push(copyVal, copyType);
			for (int i = std::min(offset, 32) - 1; i >= 0; i--)
			{
				Push(tmpVals[i], tmpTypes[i]);
			}
		}
	}
}

void LHVM::_opcode30_LINE(VMTask& task, const VMInstruction& instruction) {}

} // namespace openblack::LHVM<|MERGE_RESOLUTION|>--- conflicted
+++ resolved
@@ -7,11 +7,8 @@
  * openblack is licensed under the GNU General Public License version 3.
  *******************************************************************************/
 
-<<<<<<< HEAD
 #include "LHVM.h"
 
-=======
->>>>>>> 9e36cdfe
 #include <cassert>
 #include <cstring>
 #include <fstream>
@@ -105,22 +102,12 @@
 	throw std::runtime_error("LHVM Error: " + msg);
 }
 
-<<<<<<< HEAD
 void LHVM::Initialise(std::vector<NativeFunction>* functions, std::function<void(const uint32_t func)> nativeCallEnterCallback,
-					  std::function<void(const uint32_t func)> nativeCallExitCallback,
-					  std::function<void(const uint32_t taskNumber)> stopTaskCallback,
-					  std::function<void(const ErrorCode code, const std::string v0, const uint32_t v1)> errorCallback,
-					  std::function<void(const uint32_t objId)> addReference,
-					  std::function<void(const uint32_t objId)> removeReference)
-=======
-void LHVM::Initialise(std::vector<NativeFunction>* functions,
-				std::function<void(const uint32_t func)> nativeCallEnterCallback,
-                std::function<void(const uint32_t func)> nativeCallExitCallback,
-                std::function<void(const uint32_t taskNumber)> stopTaskCallback,
-                std::function<void(const ErrorCode code, const std::string v0, const uint32_t v1)> errorCallback,
-                std::function<void(const uint32_t objId)> addReference,
-                std::function<void(const uint32_t objId)> removeReference)
->>>>>>> 9e36cdfe
+                      std::function<void(const uint32_t func)> nativeCallExitCallback,
+                      std::function<void(const uint32_t taskNumber)> stopTaskCallback,
+                      std::function<void(const ErrorCode code, const std::string v0, const uint32_t v1)> errorCallback,
+                      std::function<void(const uint32_t objId)> addReference,
+                      std::function<void(const uint32_t objId)> removeReference)
 {
 	_functions = functions;
 	_nativeCallEnterCallback = nativeCallEnterCallback;
@@ -310,7 +297,7 @@
 void LHVM::SaveBinary(const std::filesystem::path& filepath)
 {
 	LHVMFile file(LHVMHeader {.magic = k_Magic, .version = LHVMVersion::BlackAndWhite}, _variablesNames, _instructions, _auto,
-				  _scripts, _data);
+                  _scripts, _data);
 	file.Write(filepath);
 }
 
@@ -324,8 +311,8 @@
 	}
 
 	LHVMFile file(LHVMHeader {.magic = k_Magic, .version = LHVMVersion::BlackAndWhite}, _variablesNames, _instructions, _auto,
-				  _scripts, _data, _mainStack, _variables, tasks, _ticks, _currentLineNumber, _highestTaskId, _highestScriptId,
-				  _executedInstructions);
+                  _scripts, _data, _mainStack, _variables, tasks, _ticks, _currentLineNumber, _highestTaskId, _highestScriptId,
+	              _executedInstructions);
 	file.Write(filepath);
 }
 
@@ -371,11 +358,7 @@
 	}
 
 	// handle tasks termination
-<<<<<<< HEAD
 	for (auto iter = _tasks.begin(); iter != _tasks.end();)
-=======
-	for (auto iter = _tasks.begin(); iter != _tasks.end(); )
->>>>>>> 9e36cdfe
 	{
 		auto& task = (*iter++).second;
 		if (task.stop)
@@ -466,9 +449,9 @@
 	}
 
 	const auto& task =
-		VMTask(taskVariables, script.GetScriptID(), taskNumber, script.GetInstructionAddress(), 0, 0,
-			   script.GetVariablesOffset(), stack, 0, VMExceptStruct {.instructionAddress = script.GetInstructionAddress()}, 1,
-			   0, 0, 0, 0, script.GetName(), script.GetFileName(), script.GetType());
+        VMTask(taskVariables, script.GetScriptID(), taskNumber, script.GetInstructionAddress(), 0, 0,
+               script.GetVariablesOffset(), stack, 0, VMExceptStruct {.instructionAddress = script.GetInstructionAddress()}, 1,
+	           0, 0, 0, 0, script.GetName(), script.GetFileName(), script.GetType());
 
 	_tasks.emplace(taskNumber, task);
 
@@ -558,6 +541,18 @@
 	}
 }
 
+const std::string LHVM::GetString(uint32_t offset)
+{
+	if (offset < _data.size())
+	{
+		return std::string(_data.data() + offset);
+	}
+	else
+	{
+		return "";
+	}
+}
+
 void LHVM::InvokeStopTaskCallback(const uint32_t taskNumber)
 {
 	if (_stopTaskCallback != nullptr)
@@ -696,12 +691,8 @@
 	}
 }
 
-<<<<<<< HEAD
 void LHVM::PrintInstruction(const VMTask& task, const VMInstruction& instruction)
 {
-=======
-void LHVM::PrintInstruction(const VMTask& task, const VMInstruction& instruction) {
->>>>>>> 9e36cdfe
 	// TODO: improve this
 	std::string opcode = Opcode_Names[(int)instruction.opcode];
 	std::string arg = "";
@@ -761,6 +752,67 @@
 	       arg.c_str());
 }
 
+void LHVM::PrintInstruction(const VMTask& task, const VMInstruction& instruction)
+{
+	// TODO: improve this
+	std::string opcode = Opcode_Names[(int)instruction.opcode];
+	std::string arg = "";
+	if (instruction.opcode == Opcode::RUN)
+	{
+		if (instruction.mode == Mode::ASYNC)
+		{
+			arg = "async ";
+		}
+		arg += _scripts[instruction.intVal - 1].GetName();
+	}
+	else if (instruction.opcode == Opcode::CALL)
+	{
+		arg += _functions->at(instruction.intVal).name;
+	}
+	else
+	{
+		if (instruction.opcode == Opcode::PUSH || instruction.opcode == Opcode::POP || instruction.opcode == Opcode::CAST ||
+		    instruction.opcode == Opcode::ADD || instruction.opcode == Opcode::MINUS || instruction.opcode == Opcode::TIMES ||
+		    instruction.opcode == Opcode::DIVIDE || instruction.opcode == Opcode::MODULUS)
+		{
+			opcode += DataType_Chars[(int)instruction.type];
+		}
+		if ((instruction.opcode == Opcode::PUSH || instruction.opcode == Opcode::POP) && instruction.mode == Mode::REFERENCE)
+		{
+			if (instruction.intVal > task.variablesOffset)
+			{
+				arg = std::format("{}", task.localVars[instruction.intVal - task.variablesOffset - 1].name);
+			}
+			else
+			{
+				arg = std::format("{}", _variables[instruction.intVal].name);
+			}
+		}
+		else if (instruction.opcode == Opcode::PUSH && instruction.mode == Mode::IMMEDIATE)
+		{
+			if (instruction.type == DataType::FLOAT || instruction.type == DataType::VECTOR)
+			{
+				arg = std::format("{}", instruction.floatVal);
+			}
+			else
+			{
+				arg = std::format("{}", instruction.intVal);
+			}
+		}
+		else if (instruction.opcode == Opcode::JUMP || instruction.opcode == Opcode::WAIT || instruction.opcode == Opcode::SWAP)
+		{
+			arg = std::format("{}", instruction.intVal);
+		}
+		if (instruction.opcode == Opcode::WAIT)
+		{
+			bool val = task.stack.values[task.stack.count - 1].intVal;
+			arg += val ? " [true] -> continue" : " [false] -> JUMP";
+		}
+	}
+	printf("%s:%d %s[%d] %s %s\n", task.filename.c_str(), instruction.line, task.name.c_str(), task.id, opcode.c_str(),
+	       arg.c_str());
+}
+
 void LHVM::CpuLoop(VMTask& task)
 {
 	const auto wasExceptionHandler = task.inExceptionHandler;
@@ -771,11 +823,7 @@
 		_executedInstructions++;
 		const auto& instruction = _instructions[task.instructionAddress];
 
-<<<<<<< HEAD
 		// PrintInstruction(task, instruction); // just for debug purposes
-=======
-		//PrintInstruction(task, instruction);	// just for debug purposes
->>>>>>> 9e36cdfe
 
 		(this->*_opcodesImpl[static_cast<int>(instruction.opcode)])(task, instruction);
 
