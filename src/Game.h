--- conflicted
+++ resolved
@@ -65,11 +65,7 @@
 class LHVM;
 struct NativeFunction;
 enum class ErrorCode : uint32_t;
-<<<<<<< HEAD
 } // namespace LHVM
-=======
-}
->>>>>>> 9e36cdfe
 
 namespace lhscriptx
 {
@@ -210,16 +206,10 @@
 	[[nodiscard]] std::string PopString();
 	[[nodiscard]] std::vector<float_t> PopVarArg(const int32_t argc);
 	[[nodiscard]] entt::entity CreateScriptObject(const SCRIPT_OBJECT_TYPE type, uint32_t subtype, const glm::vec3& position,
-<<<<<<< HEAD
 												  float altitude, float xAngleRadians, float yAngleRadians,
 												  const float zAngleRadians, const float scale);
 
 #define CREATE_FUNCTION_BINDING(NAME, STACKIN, STACKOUT, FUNCTION)                                               \
-=======
-	                      float altitude, float xAngleRadians, float yAngleRadians, const float zAngleRadians, const float scale);
-
-	#define CREATE_FUNCTION_BINDING(NAME, STACKIN, STACKOUT, FUNCTION)                                                                  \
->>>>>>> 9e36cdfe
 	{                                                                                                            \
 		_functionsTable.emplace_back(LHVM::NativeFunction                                                        \
 		    {.impl = std::bind(&Game::FUNCTION, this), .stackIn = STACKIN, .stackOut = STACKOUT, .name = NAME}); \
