/******************************************************************************
 * Copyright (c) 2018-2024 openblack developers
 *
 * For a complete list of all authors, please refer to contributors.md
 * Interested in contributing? Visit https://github.com/openblack/openblack
 *
 * openblack is licensed under the GNU General Public License version 3.
 *******************************************************************************/

#pragma once

#include <expected>
#include <vector>

#include "FileSystemInterface.h"

#if !defined(LOCATOR_IMPLEMENTATIONS)
#warning "Locator interface implementations should only be included in Locator.cpp"
#endif

namespace openblack::filesystem
{

class DefaultFileSystem: public FileSystemInterface
{
public:
<<<<<<< HEAD
	[[nodiscard]] auto FindPath(const std::filesystem::path& path) const
	    -> std::expected<std::filesystem::path, std::invalid_argument> override;
	[[nodiscard]] bool IsPathValid(const std::filesystem::path& path) override;
	auto Open(const std::filesystem::path& path, Stream::Mode mode)
	    -> std::expected<std::unique_ptr<Stream>, std::invalid_argument> override;
=======
	[[nodiscard]] std::filesystem::path FindPath(const std::filesystem::path& path) const override;
	[[nodiscard]] bool IsPathValid(const std::filesystem::path& path) override;
	std::unique_ptr<Stream> Open(const std::filesystem::path& path, Stream::Mode mode) override;
>>>>>>> 74749fcc
	[[nodiscard]] bool Exists(const std::filesystem::path& path) const override;
	void SetGamePath(const std::filesystem::path& path) override;
	[[nodiscard]] const std::filesystem::path& GetGamePath() const override { return _gamePath; }
	void AddAdditionalPath(const std::filesystem::path& path) override { _additionalPaths.push_back(path); }
	std::vector<uint8_t> ReadAll(const std::filesystem::path& path) override;
	void Iterate(const std::filesystem::path& path, bool recursive,
	             const std::function<void(const std::filesystem::path&)>& function) const override;

private:
	std::filesystem::path _gamePath;
	std::vector<std::filesystem::path> _additionalPaths;
};

} // namespace openblack::filesystem<|MERGE_RESOLUTION|>--- conflicted
+++ resolved
@@ -24,17 +24,15 @@
 class DefaultFileSystem: public FileSystemInterface
 {
 public:
-<<<<<<< HEAD
-	[[nodiscard]] auto FindPath(const std::filesystem::path& path) const
-	    -> std::expected<std::filesystem::path, std::invalid_argument> override;
-	[[nodiscard]] bool IsPathValid(const std::filesystem::path& path) override;
-	auto Open(const std::filesystem::path& path, Stream::Mode mode)
-	    -> std::expected<std::unique_ptr<Stream>, std::invalid_argument> override;
-=======
+  [[nodiscard]] auto FindPath(const std::filesystem::path& path) 
+    const -> std::expected<std::filesystem::path, std::invalid_argument> override;
+  [[nodiscard]] bool IsPathValid(const std::filesystem::path& path) override;
+  auto Open(const std::filesystem::path& path, Stream::Mode mode) 
+    -> std::expected<std::unique_ptr<Stream>, std::invalid_argument> override;
 	[[nodiscard]] std::filesystem::path FindPath(const std::filesystem::path& path) const override;
 	[[nodiscard]] bool IsPathValid(const std::filesystem::path& path) override;
-	std::unique_ptr<Stream> Open(const std::filesystem::path& path, Stream::Mode mode) override;
->>>>>>> 74749fcc
+  auto Open(const std::filesystem::path& path, Stream::Mode mode) 
+    -> std::expected<std::unique_ptr<Stream>, std::invalid_argument> override;
 	[[nodiscard]] bool Exists(const std::filesystem::path& path) const override;
 	void SetGamePath(const std::filesystem::path& path) override;
 	[[nodiscard]] const std::filesystem::path& GetGamePath() const override { return _gamePath; }
