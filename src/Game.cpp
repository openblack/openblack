--- conflicted
+++ resolved
@@ -12,10 +12,7 @@
 #include <string>
 
 #include <LHVM.h>
-<<<<<<< HEAD
 #include <SDL.h>
-=======
->>>>>>> fee7442a
 #include <glm/glm.hpp>
 #include <glm/gtc/constants.hpp>
 #include <glm/gtc/type_ptr.hpp>
@@ -791,8 +788,7 @@
 	auto challengePath = fileSystem.GetPath<filesystem::Path::Quests>() / "challenge.chl";
 	if (fileSystem.Exists(challengePath))
 	{
-<<<<<<< HEAD
-		_lhvm = std::make_unique<LHVM::LHVM>();
+		_lhvm = std::make_unique<lhvm::LHVM>();
 		try
 		{
 			_lhvm->LoadBinary(fileSystem.ReadAll(challengePath));
@@ -802,10 +798,6 @@
 			SPDLOG_LOGGER_ERROR(spdlog::get("game"), "Failed to read challenge file at {}: {}",
 			                    (fileSystem.GetGamePath() / challengePath).generic_string(), err.what());
 		}
-=======
-		_lhvm = std::make_unique<lhvm::LHVM>();
-		_lhvm->LoadBinary(fileSystem.ReadAll(challengePath));
->>>>>>> fee7442a
 	}
 	else
 	{
